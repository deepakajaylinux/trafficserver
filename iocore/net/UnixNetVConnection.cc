--- conflicted
+++ resolved
@@ -1138,10 +1138,6 @@
     // eventfd or a regular file fd.  That is ok, because sock_type
     // is only used when setting up the socket.
     safe_getsockopt(fd, SOL_SOCKET, SO_TYPE, (char *)&con.sock_type, &len);
-<<<<<<< HEAD
-
-=======
->>>>>>> b2adc704
     safe_nonblocking(fd);
     con.fd = fd;
     con.is_connected = true;
