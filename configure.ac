--- conflicted
+++ resolved
@@ -328,7 +328,6 @@
 AC_MSG_RESULT([$enable_posix_cap])
 
 #
-<<<<<<< HEAD
 # Disable ccache explicitly (it's enabled by default, if it exists)
 #
 AC_MSG_CHECKING([whether to explicitly disable ccache])
@@ -338,7 +337,8 @@
   [enable_ccache="yes"]
 )
 AC_MSG_RESULT([$enable_ccache])
-=======
+
+#
 # Use TPROXY for connection transparency.
 #
 AC_MSG_CHECKING([whether to enable TPROXY based transparency])
@@ -356,7 +356,6 @@
   [enable_tproxy="auto"]
 )
 AC_MSG_RESULT([$enable_tproxy])
->>>>>>> a5269049
 
 #
 # Installation directories
